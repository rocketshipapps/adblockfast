--- conflicted
+++ resolved
@@ -1,490 +1,486 @@
-/*
-  Copyright 2015– Rocketship <https://rocketshipapps.com/>.
-
-  This program is free software: you can redistribute it and/or modify it under the terms of the GNU
-  General Public License as published by the Free Software Foundation, either version 3 of the
-  License, or (at your option) any later version.
-
-  This program is distributed in the hope that it will be useful, but WITHOUT ANY WARRANTY; without
-  even the implied warranty of MERCHANTABILITY or FITNESS FOR A PARTICULAR PURPOSE. See the GNU
-  General Public License for more details.
-
-  You should have received a copy of the GNU General Public License along with this program. If not,
-  see https://www.gnu.org/licenses/.
-
-  Authors (one per line):
-
-    Brian Kennish <brian@rocketshipapps.com>
-*/
-const build               = 9;
-const previousBuild       = localStorage.build;
-const isUpdatingToCurrent = !previousBuild || previousBuild < build;
-const path                = isInOpera ? 'chrome/' : '';
-const allowlist           = deserializeData(localStorage.allowlist || localStorage.whitelist) || {};
-const hosts               = {};
-const wereAdsFound        = {};
-const openTab             = (url) => { chrome.tabs.create({ url }); };
-const blockRequest        = (tabId, host, type) => {
-                              let response              = { cancel: false };
-                                  wereAdsFound[ tabId ] = true;
-
-                              if ((deserializeData(localStorage.allowlist) || {})[ host ]) {
-                                chrome.tabs.get(tabId, () => {
-                                  if (!chrome.runtime.lastError) {
-                                    chrome.browserAction.setIcon({
-                                      tabId,
-                                       path: {
-                                               '19': `${ path }images/unblocked-ads/19.png`,
-                                               '38': `${ path }images/unblocked-ads/38.png`
-                                             }
-                                    });
-                                  }
-                                });
-                              } else {
-                                chrome.tabs.get(tabId, () => {
-                                  if (!chrome.runtime.lastError) {
-                                    chrome.browserAction.setIcon({
-                                      tabId,
-                                       path: {
-                                               '19': `${ path }images/blocked-ads/19.png`,
-                                               '38': `${ path }images/blocked-ads/38.png`
-                                             }
-                                    });
-                                  }
-                                });
-
-                                response = {
-                                             redirectUrl: type == 'image' ? 'data:image/png;base64,'
-                                                                          + 'iVBORw0KGgoAAAANSUhEUg'
-                                                                          + 'AAAAEAAAABCAYAAAAfFcSJ'
-                                                                          + 'AAAACklEQVR4nGMAAQAABQ'
-                                                                          + 'ABDQottAAAAABJRU5ErkJg'
-                                                                          + 'gg=='
-                                                                          : 'about:blank'
-                                           };
-                              }
-
-                              return response;
-                            };
-const allowTab            = (tab) => {
-                              const id        = tab.id;
-                              const url       = tab.url;
-                              const host      = getHost(url);
-                              const allowlist = deserializeData(localStorage.allowlist) || {};
-
-                              if (allowlist[ host ]) {
-                                delete allowlist[ host ];
-
-                                plausible('Block', { u: `${ baseUrl }${ url }` });
-                              } else {
-                                allowlist[ host ] = true;
-
-                                plausible('Unblock', { u: `${ baseUrl }${ url }` });
-                              }
-
-                              localStorage.allowlist = JSON.stringify(allowlist);
-
-                              chrome.tabs.reload(id);
-                            };
-const getExperiments      = (callback) => {
-                              if (db) {
-                                db.ref('experiments').once('value').then((snapshot) => {
-                                  callback(snapshot.val());
-                                });
-                              } else {
-                                callback([]);
-                              }
-                            };
-const setExperimentUp     = () => {
-                              const experiment = deserializeData(localStorage.experiment);
-                              const toastCount = localStorage.toastViewCount;
-
-                              if (experiment) {
-                                if (toastCount < 3) {
-                                  const toastType = experiment.toastViewType;
-                                  const bodyText  = experiment.toastBodyText;
-
-                                  if (toastType && bodyText) {
-                                    if (toastType == 'badge') {
-                                      const color    = experiment.toastColor;
-                                      const title    = `${ experiment.toastTooltip }`;
-                                      const mainType = experiment.mainViewType;
-
-                                      if (title) {
-                                        chrome.browserAction.getTitle({}, (tooltip) => {
-                                          localStorage.tooltip = tooltip;
-
-                                          chrome.browserAction.setTitle({ title });
-                                        });
-                                      }
-
-                                      if (
-                                        mainType && mainType == 'popup'
-                                                 && experiment.mainHeadline
-                                                 && experiment.mainBodyText
-                                                 && experiment.denyButtonLabel
-                                                 && experiment.grantButtonLabel
-                                                 && experiment.mainFootnote
-                                      ) {
-                                        chrome.browserAction.getPopup({}, (popup) => {
-                                          localStorage.popup = popup;
-
-                                          chrome.browserAction.setPopup({
-                                            popup: `${ path }markup/experimental-popup.html`
-                                          });
-                                        });
-                                      }
-
-                                      if (color) {
-                                        chrome.browserAction
-                                              .getBadgeBackgroundColor({}, (color) => {
-                                          localStorage.badgeColor = JSON.stringify(color);
-
-                                          chrome.browserAction.setBadgeBackgroundColor({ color });
-                                        });
-                                      }
-
-                                      chrome.browserAction.setBadgeText({ text: `${ bodyText }` });
-                                      localStorage.toastViewCount++;
-                                      saveUser();
-                                    } else if (toastType == 'notification') {
-                                      const title   = experiment.toastHeadline;
-                                      const iconUrl = experiment.toastIconUrl;
-
-                                      if (title && iconUrl) {
-                                        chrome.notifications.create({
-                                                        type: 'basic',
-                                                       title,
-                                                     message: bodyText,
-                                                     iconUrl,
-                                          requireInteraction: !experiment.isToastDismissible
-                                        });
-                                        localStorage.toastViewCount++;
-                                        saveUser();
-                                      }
-                                    }
-                                  }
-                                } else if (isUpdatingToCurrent) {
-                                  saveUser();
-                                }
-                              } else if (!deserializeData(toastViewCount)) {
-                                const group = localStorage.experimentalGroup;
-
-                                if (group) {
-                                  getExperiments((experiments) => {
-                                    const experiment = experiments[ group ];
-
-                                    if (experiment) {
-                                      localStorage.experiment = JSON.stringify(experiment);
-
-                                      setExperimentUp();
-                                    } else if (isUpdatingToCurrent) {
-                                      saveUser();
-                                    }
-                                  });
-                                }
-                              }
-                            };
-const saveUser            = () => {
-                              if (db && uid && uids && timestamp) {
-                                db.ref(`users/${ uid }`).set({
-                                                   uids,
-                                               platform: browser,
-                                                  build,
-                                             firstBuild: deserializeData(
-                                                           localStorage.firstBuild
-                                                         ),
-                                      experimentalGroup: deserializeData(
-                                                           localStorage.experimentalGroup
-                                                         ),
-                                         toastViewCount: deserializeData(
-                                                           localStorage.toastViewCount
-                                                         ),
-                                        toastClickCount: deserializeData(
-                                                           localStorage.toastClickCount
-                                                         ),
-                                          mainViewCount: deserializeData(
-                                                           localStorage.mainViewCount
-                                                         ),
-                                   wasDenyButtonPressed: deserializeData(
-                                                           localStorage.wasDenyButtonPressed
-                                                         ),
-                                  wasGrantButtonPressed: deserializeData(
-                                                           localStorage.wasGrantButtonPressed
-                                                         ),
-                                              timestamp
-                                });
-                              } else {
-                                saveError({ message: 'No user ID' });
-                              }
-                            };
-const saveError           = (error) => {
-                              if (db && timestamp) {
-                                db.ref('errors').push({ message: error.message, timestamp });
-                              }
-                            };
-let   db;
-let   user;
-let   uid;
-let   uids;
-let   timestamp;
-
-injectPlausible('scripts/vendor/');
-
-if (!previousBuild) {
-  localStorage.firstBuild = build;
-
-  openTab(`${ path }markup/firstrun.html`);
-  plausible('Install', { u: `${ baseUrl }v${ build }` });
-}
-
-if (!previousBuild || previousBuild < 5) localStorage.uids = JSON.stringify([]);
-
-if (!previousBuild || previousBuild < 7) {
-  allowlist[ 'buy.buysellads.com' ] = true;
-  allowlist[ 'gs.statcounter.com' ] = true;
-  localStorage.allowlist            = JSON.stringify(allowlist);
-}
-
-if (!previousBuild || previousBuild < 9) {
-  allowlist[ 'amplitude.com' ]           = true;
-  allowlist[ 'analytics.amplitude.com' ] = true;
-  allowlist[ 'sumo.com' ]                = true;
-  allowlist[ 'www.cnet.com' ]            = true;
-  allowlist[ 'www.stitcher.com' ]        = true;
-  localStorage.allowlist                 = JSON.stringify(allowlist);
-}
-
-if (isUpdatingToCurrent) {
-  localStorage.build = build;
-
-  if (previousBuild) {
-    delete localStorage.whitelist;
-    plausible('Update', { u: `${ baseUrl }v${ previousBuild }-to-v${ build }` });
-  }
-}
-
-if (user) {
-  uid = user.uid;
-
-  setExperimentUp();
-}
-
-<<<<<<< HEAD
-injectPlausible(PATH + 'scripts/vendor/');
-=======
-chrome.tabs.query({}, (tabs) => {
-  const tabCount = tabs.length;
->>>>>>> 41a36152
-
-  for (var i = 0; i < tabCount; i++) {
-    const tab             = tabs[i];
-          hosts[ tab.id ] = getHost(tab.url);
-  }
-});
-
-chrome.contextMenus.create({
-  contexts: [ 'all' ],
-     title: 'Hide or unhide element',
-   onclick: (info, tab) => {
-              chrome.tabs.sendMessage(tab.id, { wasContextItemSelected: true }, (response) => {
-                const url           = tab.url;
-                const selector      = response.focusedSelector;
-                const host          = getHost(url);
-                const blocklist     = deserializeData(localStorage.blocklist) || {};
-                const hostBlocklist = blocklist[ host ];
-
-                if (hostBlocklist) {
-                  const index = hostBlocklist.indexOf(selector);
-
-                  if (index + 1) {
-                    hostBlocklist.splice(index, 1);
-
-                    plausible('Unhide', { u: `${ baseUrl }${ url }` });
-                  } else {
-                    hostBlocklist.push(selector);
-
-                    plausible('Hide', { u: `${ baseUrl }${ url }` });
-                  }
-                } else {
-                  blocklist[ host ] = [];
-                                      blocklist[ host ].push(selector);
-
-                  plausible('Hide', { u: `${ baseUrl }${ url }` });
-                }
-
-                localStorage.blocklist = JSON.stringify(blocklist);
-              });
-            }
-});
-
-if (localStorage.shouldDeletePersonalData) {
-  chrome.browsingData.remove({}, {
-          appcache: true,
-             cache: true,
-      cacheStorage: true,
-           cookies: true,
-         downloads: true,
-       fileSystems: true,
-           history: true,
-         indexedDB: true,
-      localStorage: true,
-    serviceWorkers: true,
-            webSQL: true
-  });
-}
-
-chrome.webRequest.onBeforeRequest.addListener((details) => {
-  const tabId     = details.tabId;
-  const url       = details.url;
-  const type      = details.type;
-  const childHost = getHost(url);
-  const isParent  = type == 'main_frame';
-
-  if (isParent) hosts[ tabId ] = childHost;
-
-  const parentHost = hosts[ tabId ];
-  let   response   = { cancel: false };
-
-  if (tabId + 1 && !isParent && parentHost) {
-    if (childHost != parentHost) {
-      for (var i = domainCount - 1; i + 1; i--) {
-        if (domains[i].test(childHost)) {
-          response = blockRequest(tabId, parentHost, type);
-
-          break;
-        }
-      }
-    }
-
-    if (
-      deserializeData(
-        localStorage.wasGrantButtonPressed
-      ) && parentHost == 'www.youtube.com'
-        && /get_(?:video_(?:metadata|info)|midroll_info)/.test(
-             url
-           )
-    ) {
-      response = blockRequest(tabId, parentHost, type);
-    }
-  }
-
-  return response;
-}, { urls: [ '<all_urls>' ]}, [ 'blocking' ]);
-
-chrome.webNavigation.onCommitted.addListener((details) => {
-  if (!details.frameId) {
-    const tabId = details.tabId;
-                  delete wereAdsFound[ tabId ];
-
-    chrome.tabs.get(tabId, () => {
-      if (!chrome.runtime.lastError) {
-        if ((deserializeData(localStorage.allowlist) || {})[ getHost(details.url) ]) {
-          chrome.browserAction.setIcon({
-            tabId,
-             path: {
-                     '19': `${ path }images/unblocked/19.png`,
-                     '38': `${ path }images/unblocked/38.png`
-                   }
-          }, () => {
-            if (!localStorage.tooltip) {
-              chrome.browserAction.setTitle({ tabId, title: 'Block ads on this site' });
-            }
-          });
-        } else {
-          chrome.browserAction.setIcon({
-            tabId,
-             path: {
-                     '19': `${ path }images/blocked/19.png`, '38': `${ path }images/blocked/38.png`
-                   }
-          }, () => {
-            if (!localStorage.tooltip) {
-              chrome.browserAction.setTitle({ tabId, title: 'Unblock ads on this site' });
-            }
-          });
-        }
-      }
-    });
-  }
-});
-
-chrome.runtime.onMessage.addListener((message, sender, sendResponse) => {
-  if (message.shouldSaveUser) {
-    saveUser();
-    sendResponse({});
-  } else {
-    const tab = sender.tab;
-
-    if (tab) {
-      const parentHost    = getHost(tab.url);
-      const isAllowlisted = (deserializeData(localStorage.allowlist) || {})[ parentHost ];
-
-      if (message.shouldInit) {
-        sendResponse({
-                     parentHost,
-                  userSelectors: (
-                                   deserializeData(localStorage.blocklist) || {}
-                                 )[ parentHost ] || [],
-                  isAllowlisted,
-          wasGrantButtonPressed: deserializeData(localStorage.wasGrantButtonPressed)
-        });
-      } else {
-        const tabId = tab.id;
-
-        chrome.tabs.get(tabId, () => {
-          if (!chrome.runtime.lastError && message.wereAdsFound) {
-            chrome.browserAction.setIcon({
-              tabId,
-               path: {
-                       '19': `${ path }images/${ isAllowlisted ? 'un' : '' }blocked-ads/19.png`,
-                       '38': `${ path }images/${ isAllowlisted ? 'un' : '' }blocked-ads/38.png`
-                     }
-            });
-          }
-        });
-
-        sendResponse({});
-      }
-    } else {
-      sendResponse({});
-    }
-  }
-});
-
-chrome.browserAction.onClicked.addListener((tab) => {
-  const experiment = deserializeData(localStorage.experiment);
-
-  if (experiment) {
-    const toastType = experiment.toastViewType;
-
-    if (toastType && toastType == 'badge' && experiment.toastBodyText) {
-      const mainType = experiment.mainViewType;
-
-      if (
-        mainType && mainType == 'tab'
-                 && experiment.mainTitle
-                 && experiment.mainHeadline
-                 && experiment.mainBodyText
-                 && experiment.denyButtonLabel
-                 && experiment.grantButtonLabel
-                 && experiment.mainFootnote
-      ) {
-        openTab(`${ path }markup/experimental-tab.html`);
-      }
-
-      localStorage.toastClickCount++;
-      saveUser();
-    } else {
-      allowTab(tab);
-    }
-  } else {
-    allowTab(tab);
-  }
-});
-
-chrome.notifications.onClicked.addListener((id) => {
-  openTab(`${ path }markup/experimental-tab.html`);
-  chrome.notifications.clear(id);
-  localStorage.toastClickCount++;
-  saveUser();
-});
+/*
+  Copyright 2015– Rocketship <https://rocketshipapps.com/>.
+
+  This program is free software: you can redistribute it and/or modify it under the terms of the GNU
+  General Public License as published by the Free Software Foundation, either version 3 of the
+  License, or (at your option) any later version.
+
+  This program is distributed in the hope that it will be useful, but WITHOUT ANY WARRANTY; without
+  even the implied warranty of MERCHANTABILITY or FITNESS FOR A PARTICULAR PURPOSE. See the GNU
+  General Public License for more details.
+
+  You should have received a copy of the GNU General Public License along with this program. If not,
+  see https://www.gnu.org/licenses/.
+
+  Authors (one per line):
+
+    Brian Kennish <brian@rocketshipapps.com>
+*/
+const build               = 9;
+const previousBuild       = localStorage.build;
+const isUpdatingToCurrent = !previousBuild || previousBuild < build;
+const path                = isInOpera ? 'chrome/' : '';
+const allowlist           = deserializeData(localStorage.allowlist || localStorage.whitelist) || {};
+const hosts               = {};
+const wereAdsFound        = {};
+const openTab             = (url) => { chrome.tabs.create({ url }); };
+const blockRequest        = (tabId, host, type) => {
+                              let response              = { cancel: false };
+                                  wereAdsFound[ tabId ] = true;
+
+                              if ((deserializeData(localStorage.allowlist) || {})[ host ]) {
+                                chrome.tabs.get(tabId, () => {
+                                  if (!chrome.runtime.lastError) {
+                                    chrome.browserAction.setIcon({
+                                      tabId,
+                                       path: {
+                                               '19': `${ path }images/unblocked-ads/19.png`,
+                                               '38': `${ path }images/unblocked-ads/38.png`
+                                             }
+                                    });
+                                  }
+                                });
+                              } else {
+                                chrome.tabs.get(tabId, () => {
+                                  if (!chrome.runtime.lastError) {
+                                    chrome.browserAction.setIcon({
+                                      tabId,
+                                       path: {
+                                               '19': `${ path }images/blocked-ads/19.png`,
+                                               '38': `${ path }images/blocked-ads/38.png`
+                                             }
+                                    });
+                                  }
+                                });
+
+                                response = {
+                                             redirectUrl: type == 'image' ? 'data:image/png;base64,'
+                                                                          + 'iVBORw0KGgoAAAANSUhEUg'
+                                                                          + 'AAAAEAAAABCAYAAAAfFcSJ'
+                                                                          + 'AAAACklEQVR4nGMAAQAABQ'
+                                                                          + 'ABDQottAAAAABJRU5ErkJg'
+                                                                          + 'gg=='
+                                                                          : 'about:blank'
+                                           };
+                              }
+
+                              return response;
+                            };
+const allowTab            = (tab) => {
+                              const id        = tab.id;
+                              const url       = tab.url;
+                              const host      = getHost(url);
+                              const allowlist = deserializeData(localStorage.allowlist) || {};
+
+                              if (allowlist[ host ]) {
+                                delete allowlist[ host ];
+
+                                plausible('Block', { u: `${ baseUrl }${ url }` });
+                              } else {
+                                allowlist[ host ] = true;
+
+                                plausible('Unblock', { u: `${ baseUrl }${ url }` });
+                              }
+
+                              localStorage.allowlist = JSON.stringify(allowlist);
+
+                              chrome.tabs.reload(id);
+                            };
+const getExperiments      = (callback) => {
+                              if (db) {
+                                db.ref('experiments').once('value').then((snapshot) => {
+                                  callback(snapshot.val());
+                                });
+                              } else {
+                                callback([]);
+                              }
+                            };
+const setExperimentUp     = () => {
+                              const experiment = deserializeData(localStorage.experiment);
+                              const toastCount = localStorage.toastViewCount;
+
+                              if (experiment) {
+                                if (toastCount < 3) {
+                                  const toastType = experiment.toastViewType;
+                                  const bodyText  = experiment.toastBodyText;
+
+                                  if (toastType && bodyText) {
+                                    if (toastType == 'badge') {
+                                      const color    = experiment.toastColor;
+                                      const title    = `${ experiment.toastTooltip }`;
+                                      const mainType = experiment.mainViewType;
+
+                                      if (title) {
+                                        chrome.browserAction.getTitle({}, (tooltip) => {
+                                          localStorage.tooltip = tooltip;
+
+                                          chrome.browserAction.setTitle({ title });
+                                        });
+                                      }
+
+                                      if (
+                                        mainType && mainType == 'popup'
+                                                 && experiment.mainHeadline
+                                                 && experiment.mainBodyText
+                                                 && experiment.denyButtonLabel
+                                                 && experiment.grantButtonLabel
+                                                 && experiment.mainFootnote
+                                      ) {
+                                        chrome.browserAction.getPopup({}, (popup) => {
+                                          localStorage.popup = popup;
+
+                                          chrome.browserAction.setPopup({
+                                            popup: `${ path }markup/experimental-popup.html`
+                                          });
+                                        });
+                                      }
+
+                                      if (color) {
+                                        chrome.browserAction
+                                              .getBadgeBackgroundColor({}, (color) => {
+                                          localStorage.badgeColor = JSON.stringify(color);
+
+                                          chrome.browserAction.setBadgeBackgroundColor({ color });
+                                        });
+                                      }
+
+                                      chrome.browserAction.setBadgeText({ text: `${ bodyText }` });
+                                      localStorage.toastViewCount++;
+                                      saveUser();
+                                    } else if (toastType == 'notification') {
+                                      const title   = experiment.toastHeadline;
+                                      const iconUrl = experiment.toastIconUrl;
+
+                                      if (title && iconUrl) {
+                                        chrome.notifications.create({
+                                                        type: 'basic',
+                                                       title,
+                                                     message: bodyText,
+                                                     iconUrl,
+                                          requireInteraction: !experiment.isToastDismissible
+                                        });
+                                        localStorage.toastViewCount++;
+                                        saveUser();
+                                      }
+                                    }
+                                  }
+                                } else if (isUpdatingToCurrent) {
+                                  saveUser();
+                                }
+                              } else if (!deserializeData(toastViewCount)) {
+                                const group = localStorage.experimentalGroup;
+
+                                if (group) {
+                                  getExperiments((experiments) => {
+                                    const experiment = experiments[ group ];
+
+                                    if (experiment) {
+                                      localStorage.experiment = JSON.stringify(experiment);
+
+                                      setExperimentUp();
+                                    } else if (isUpdatingToCurrent) {
+                                      saveUser();
+                                    }
+                                  });
+                                }
+                              }
+                            };
+const saveUser            = () => {
+                              if (db && uid && uids && timestamp) {
+                                db.ref(`users/${ uid }`).set({
+                                                   uids,
+                                               platform: browser,
+                                                  build,
+                                             firstBuild: deserializeData(
+                                                           localStorage.firstBuild
+                                                         ),
+                                      experimentalGroup: deserializeData(
+                                                           localStorage.experimentalGroup
+                                                         ),
+                                         toastViewCount: deserializeData(
+                                                           localStorage.toastViewCount
+                                                         ),
+                                        toastClickCount: deserializeData(
+                                                           localStorage.toastClickCount
+                                                         ),
+                                          mainViewCount: deserializeData(
+                                                           localStorage.mainViewCount
+                                                         ),
+                                   wasDenyButtonPressed: deserializeData(
+                                                           localStorage.wasDenyButtonPressed
+                                                         ),
+                                  wasGrantButtonPressed: deserializeData(
+                                                           localStorage.wasGrantButtonPressed
+                                                         ),
+                                              timestamp
+                                });
+                              } else {
+                                saveError({ message: 'No user ID' });
+                              }
+                            };
+const saveError           = (error) => {
+                              if (db && timestamp) {
+                                db.ref('errors').push({ message: error.message, timestamp });
+                              }
+                            };
+let   db;
+let   user;
+let   uid;
+let   uids;
+let   timestamp;
+
+injectPlausible(PATH + 'scripts/vendor/');
+
+if (!previousBuild) {
+  localStorage.firstBuild = build;
+
+  openTab(`${ path }markup/firstrun.html`);
+  plausible('Install', { u: `${ baseUrl }v${ build }` });
+}
+
+if (!previousBuild || previousBuild < 5) localStorage.uids = JSON.stringify([]);
+
+if (!previousBuild || previousBuild < 7) {
+  allowlist[ 'buy.buysellads.com' ] = true;
+  allowlist[ 'gs.statcounter.com' ] = true;
+  localStorage.allowlist            = JSON.stringify(allowlist);
+}
+
+if (!previousBuild || previousBuild < 9) {
+  allowlist[ 'amplitude.com' ]           = true;
+  allowlist[ 'analytics.amplitude.com' ] = true;
+  allowlist[ 'sumo.com' ]                = true;
+  allowlist[ 'www.cnet.com' ]            = true;
+  allowlist[ 'www.stitcher.com' ]        = true;
+  localStorage.allowlist                 = JSON.stringify(allowlist);
+}
+
+if (isUpdatingToCurrent) {
+  localStorage.build = build;
+
+  if (previousBuild) {
+    delete localStorage.whitelist;
+    plausible('Update', { u: `${ baseUrl }v${ previousBuild }-to-v${ build }` });
+  }
+}
+
+if (user) {
+  uid = user.uid;
+
+  setExperimentUp();
+}
+
+chrome.tabs.query({}, (tabs) => {
+  const tabCount = tabs.length;
+
+  for (var i = 0; i < tabCount; i++) {
+    const tab             = tabs[i];
+          hosts[ tab.id ] = getHost(tab.url);
+  }
+});
+
+chrome.contextMenus.create({
+  contexts: [ 'all' ],
+     title: 'Hide or unhide element',
+   onclick: (info, tab) => {
+              chrome.tabs.sendMessage(tab.id, { wasContextItemSelected: true }, (response) => {
+                const url           = tab.url;
+                const selector      = response.focusedSelector;
+                const host          = getHost(url);
+                const blocklist     = deserializeData(localStorage.blocklist) || {};
+                const hostBlocklist = blocklist[ host ];
+
+                if (hostBlocklist) {
+                  const index = hostBlocklist.indexOf(selector);
+
+                  if (index + 1) {
+                    hostBlocklist.splice(index, 1);
+
+                    plausible('Unhide', { u: `${ baseUrl }${ url }` });
+                  } else {
+                    hostBlocklist.push(selector);
+
+                    plausible('Hide', { u: `${ baseUrl }${ url }` });
+                  }
+                } else {
+                  blocklist[ host ] = [];
+                                      blocklist[ host ].push(selector);
+
+                  plausible('Hide', { u: `${ baseUrl }${ url }` });
+                }
+
+                localStorage.blocklist = JSON.stringify(blocklist);
+              });
+            }
+});
+
+if (localStorage.shouldDeletePersonalData) {
+  chrome.browsingData.remove({}, {
+          appcache: true,
+             cache: true,
+      cacheStorage: true,
+           cookies: true,
+         downloads: true,
+       fileSystems: true,
+           history: true,
+         indexedDB: true,
+      localStorage: true,
+    serviceWorkers: true,
+            webSQL: true
+  });
+}
+
+chrome.webRequest.onBeforeRequest.addListener((details) => {
+  const tabId     = details.tabId;
+  const url       = details.url;
+  const type      = details.type;
+  const childHost = getHost(url);
+  const isParent  = type == 'main_frame';
+
+  if (isParent) hosts[ tabId ] = childHost;
+
+  const parentHost = hosts[ tabId ];
+  let   response   = { cancel: false };
+
+  if (tabId + 1 && !isParent && parentHost) {
+    if (childHost != parentHost) {
+      for (var i = domainCount - 1; i + 1; i--) {
+        if (domains[i].test(childHost)) {
+          response = blockRequest(tabId, parentHost, type);
+
+          break;
+        }
+      }
+    }
+
+    if (
+      deserializeData(
+        localStorage.wasGrantButtonPressed
+      ) && parentHost == 'www.youtube.com'
+        && /get_(?:video_(?:metadata|info)|midroll_info)/.test(
+             url
+           )
+    ) {
+      response = blockRequest(tabId, parentHost, type);
+    }
+  }
+
+  return response;
+}, { urls: [ '<all_urls>' ]}, [ 'blocking' ]);
+
+chrome.webNavigation.onCommitted.addListener((details) => {
+  if (!details.frameId) {
+    const tabId = details.tabId;
+                  delete wereAdsFound[ tabId ];
+
+    chrome.tabs.get(tabId, () => {
+      if (!chrome.runtime.lastError) {
+        if ((deserializeData(localStorage.allowlist) || {})[ getHost(details.url) ]) {
+          chrome.browserAction.setIcon({
+            tabId,
+             path: {
+                     '19': `${ path }images/unblocked/19.png`,
+                     '38': `${ path }images/unblocked/38.png`
+                   }
+          }, () => {
+            if (!localStorage.tooltip) {
+              chrome.browserAction.setTitle({ tabId, title: 'Block ads on this site' });
+            }
+          });
+        } else {
+          chrome.browserAction.setIcon({
+            tabId,
+             path: {
+                     '19': `${ path }images/blocked/19.png`, '38': `${ path }images/blocked/38.png`
+                   }
+          }, () => {
+            if (!localStorage.tooltip) {
+              chrome.browserAction.setTitle({ tabId, title: 'Unblock ads on this site' });
+            }
+          });
+        }
+      }
+    });
+  }
+});
+
+chrome.runtime.onMessage.addListener((message, sender, sendResponse) => {
+  if (message.shouldSaveUser) {
+    saveUser();
+    sendResponse({});
+  } else {
+    const tab = sender.tab;
+
+    if (tab) {
+      const parentHost    = getHost(tab.url);
+      const isAllowlisted = (deserializeData(localStorage.allowlist) || {})[ parentHost ];
+
+      if (message.shouldInit) {
+        sendResponse({
+                     parentHost,
+                  userSelectors: (
+                                   deserializeData(localStorage.blocklist) || {}
+                                 )[ parentHost ] || [],
+                  isAllowlisted,
+          wasGrantButtonPressed: deserializeData(localStorage.wasGrantButtonPressed)
+        });
+      } else {
+        const tabId = tab.id;
+
+        chrome.tabs.get(tabId, () => {
+          if (!chrome.runtime.lastError && message.wereAdsFound) {
+            chrome.browserAction.setIcon({
+              tabId,
+               path: {
+                       '19': `${ path }images/${ isAllowlisted ? 'un' : '' }blocked-ads/19.png`,
+                       '38': `${ path }images/${ isAllowlisted ? 'un' : '' }blocked-ads/38.png`
+                     }
+            });
+          }
+        });
+
+        sendResponse({});
+      }
+    } else {
+      sendResponse({});
+    }
+  }
+});
+
+chrome.browserAction.onClicked.addListener((tab) => {
+  const experiment = deserializeData(localStorage.experiment);
+
+  if (experiment) {
+    const toastType = experiment.toastViewType;
+
+    if (toastType && toastType == 'badge' && experiment.toastBodyText) {
+      const mainType = experiment.mainViewType;
+
+      if (
+        mainType && mainType == 'tab'
+                 && experiment.mainTitle
+                 && experiment.mainHeadline
+                 && experiment.mainBodyText
+                 && experiment.denyButtonLabel
+                 && experiment.grantButtonLabel
+                 && experiment.mainFootnote
+      ) {
+        openTab(`${ path }markup/experimental-tab.html`);
+      }
+
+      localStorage.toastClickCount++;
+      saveUser();
+    } else {
+      allowTab(tab);
+    }
+  } else {
+    allowTab(tab);
+  }
+});
+
+chrome.notifications.onClicked.addListener((id) => {
+  openTab(`${ path }markup/experimental-tab.html`);
+  chrome.notifications.clear(id);
+  localStorage.toastClickCount++;
+  saveUser();
+});